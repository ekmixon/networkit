import os
import subprocess
import fnmatch
import ConfigParser

home_path = os.environ['HOME']


class DefaultConfigParser(ConfigParser.ConfigParser):
	def get_default(self, section, option, default=None, raw=False, vars=None):
		"""Get an option value for a given section.

		If the option exists in the section, get_default behaves exactly like
		get(). If not, default is returned (if not explicitly set: None).
		"""

		try:
			return self.get(section, option, raw=raw, vars=vars)
		except (ConfigParser.NoSectionError, ConfigParser.NoOptionError):
			return default


def checkStd(compiler):
	sample = open("sample.cpp", "w")
	sample.write("""
	#include <iostream>

	[[deprecated("use the function body directly instead of wrapping it in a function.")]]
	void helloWorld() {
		std::cout << "Hello world" << std::endl;
	}

	int main (int argc, char *argv[]) {
		helloWorld();
		return 0;
	}""")
	sample.close()
	FNULL = open(os.devnull, 'w')
	if subprocess.call([compiler,"-o","test_build","-std=c++14","sample.cpp"],stdout=FNULL,stderr=FNULL) == 0:
		stdflag = "c++14"
	elif subprocess.call([compiler,"-o","test_build","-std=c++11","sample.cpp"],stdout=FNULL,stderr=FNULL) == 0:
		stdflag = "c++11"
	else:
		# possibility to print warning/error
		# assume c++11
		stdflag = "c++11"
	# clean up
	FNULL.close()
	os.remove("sample.cpp")
	try:
		os.remove("test_build")
	except:
		pass
	return stdflag


# SOURCE files (including executable) will be gathered here
srcDir = "networkit/cpp"
def getSourceFiles(target, optimize):
	source = []

	# walk source directory and find ONLY .cpp files
	for (dirpath, dirnames, filenames) in os.walk(srcDir):
	    for name in fnmatch.filter(filenames, "*.cpp"):
			source.append(os.path.join(dirpath, name))

	# exclude files depending on target, executables will be addes later
	xpatterns = ["*-X.cpp"]
	excluded = []

	# only the target "Test" requires Benchmark and GTest files
	if (target not in ["Tests"]):
		# exclude files matching following patterns
		xpatterns += ["*GTest.cpp","*Benchmark.cpp"]

	for pattern in xpatterns:
		for name in fnmatch.filter(source, pattern):
			excluded.append(name)

	#print("excluded source files: {0}".format(excluded))
	source = [name for name in source if name not in excluded]

	# add executable
	if target == "Tests":
		source.append(os.path.join(srcDir, "Unittests-X.cpp"))
	elif target in ["Core", "Lib", "SharedLib"]:
		pass # no executable
	else:
		print("Unknown target: {0}".format(target))
		Exit(1)

	# create build directory for build configuration
	buildDir = ".build{0}".format(optimize)
	VariantDir(buildDir, srcDir, duplicate=0)

	# modify source paths for build directory
	source = [name.replace(srcDir + "/", buildDir + "/") for name in source]
	#print(source)
	return source


AddOption("--compiler",
	dest="compiler",
	type="string",
	nargs=1,
	action="store",
	help="used to pass gcc version from setup.py to SConstruct")

AddOption("--std",
	dest="std",
	type="string",
	nargs=1,
	action="store",
	help="used to pass std flag from setup.py to SConstruct")

AddOption("--defines",
	dest="defines",
	type="string",
	nargs=1,
	help="used to pass defines (separated by commas)")

# ENVIRONMENT

## read environment settings from configuration file

env = Environment()
compiler = GetOption("compiler")
stdflag = GetOption("std")
defines = GetOption("defines")

if not os.path.isfile("build.conf"):
	if not compiler == None:
		#print("{0} has been passed via command line".format(compiler))
		env["CC"] = compiler
		env["CXX"] = compiler
	elif 'CC' in os.environ and 'CXX' in os.environ:
		env["CC"] = os.environ['CC']
		env["CXX"] = os.environ['CXX']
		env.Append(LIBS = ["gtest"])
		env.Append(LIBPATH = [os.getenv('GTEST_LIB', ""), os.getenv('OPENMP_LIB', "")])
		env.Append(CPPPATH = [os.getenv('GTEST_INCLUDE', ""), os.getenv('OPENMP_INCLUDE', "")])
	else:
		print("The configuration file `build.conf` does not exist. You need to create it.")
		print("Use the file build.conf.example to create your build.conf")
		Exit(1)
else:
	confPath = "build.conf"
	if not os.path.isfile(confPath):
		print("The configuration file `build.conf` does not exist. You need to create it.")
		print("Use the file build.conf.example to create your build.conf")
		Exit(1)

	conf = DefaultConfigParser()
	conf.read([confPath])     # read the configuration file

<<<<<<< HEAD
=======
	## compiler
	if compiler is None:
		cppComp = conf.get("compiler", "cpp", "gcc")
	else:
		cppComp = compiler
	if defines is None:
		defines = conf.get("compiler", "defines", [])		# defines are optional
	if defines is not []:
		defines = defines.split(",")
>>>>>>> b15b3d38

	## compiler
	cppComp = compiler or conf.get_default("compiler", "cpp", "gcc")
	defines = conf.get_default("compiler", "defines", "").split(",")		# defines are optional

	## C++14 support
	stdflag = stdflag or conf.get_default("compiler", "std14")
	if stdflag is None or len(stdflag) == 0:
		# do test compile
		stdflag = checkStd(cppComp)
		# and store it in the configuration
		conf.set("compiler","std14", stdflag)

	## includes
	# Evaluates the [includes] section of the build.conf file.
	# Includes may include std, gtest, tbb
	includes = dict(conf.items("includes"))

	## libraries
	# Evaluates the [libraries] section of the build.conf file.
	# Libraries may include gtest, tbb
	libraries = dict(conf.items("libraries"))

	env["CC"] = cppComp
	env["CXX"] = cppComp

	env.Append(CPPDEFINES=defines)
	env.Append(CPPPATH = includes.values())
	env.Append(LIBS = libraries.keys())
	env.Append(LIBPATH = libraries.values())

	with open(confPath, "w") as f:
		conf.write(f)

env.Append(LINKFLAGS = ["-std={}".format(stdflag)])

## CONFIGURATIONS

commonCFlags = ["-c", "-fmessage-length=0", "-std=c99", "-fPIC"]
commonCppFlags = ["-std={}".format(stdflag), "-Wall", "-c", "-fmessage-length=0", "-fPIC"]

debugCppFlags = ["-O0", "-g3", "-DLOG_LEVEL=LOG_LEVEL_TRACE"]
debugCFlags = ["-O0", "-g3"]

optimizedCppFlags = ["-O3", "-DNDEBUG", "-DLOG_LEVEL=LOG_LEVEL_INFO"]
optimizedCFlags = ["-O3"]

profileCppFlags = ["-O2", "-DNDEBUG", "-g", "-pg", "-DLOG_LEVEL=LOG_LEVEL_INFO"]
profileCFlags = ["-O2", "-DNDEBUG", "-g", "-pg"]


# select configuration
# custom command line options
AddOption("--optimize",
          dest="optimize",
          type="string",
          nargs=1,
          action="store",
          help="specify the optimization level to build: D(ebug), O(ptimize), P(rofile)")

AddOption("--sanitize",
          dest="sanitize",
          type="string",
          nargs=1,
          action="store",
          help="switch on address sanitizer")


try:
    optimize = GetOption("optimize")
except:
    print("ERROR: Missing option --optimize=<LEVEL>")
    exit(1)

sanitize = None
try:
	sanitize = GetOption("sanitize")
except:
	pass



# create build directory for build configuration
# modify source paths for build directory
# moved to getSourceFiles()

# append flags

#commmon flags
env.Append(CFLAGS = commonCFlags)
env.Append(CPPFLAGS = commonCppFlags)

# logging yes or no
AddOption("--logging",
          dest="logging",
          type="string",
          nargs=1,
          action="store",
          help="enable logging: yes or no")

logging = GetOption("logging")

if logging == "no":
	env.Append(CPPDEFINES=["NOLOGGING"]) # logging is enabled by default
	print("INFO: Logging is now disabled")
elif (logging != "yes") and (logging != None):
	print("INFO: unrecognized option --logging=%s" % logging)
	print("Logging is enabled by default")

# openmp yes or no
AddOption("--openmp",
          dest="openmp",
          type="string",
          nargs=1,
          action="store",
          help="-fopenmp: yes or no")

openmp = GetOption("openmp")

if (openmp == "yes") or (openmp == None): # with OpenMP by default
    env.Append(CPPFLAGS = ["-fopenmp"])
    env.Append(LINKFLAGS = ["-fopenmp"])
elif (openmp == "no"):
    env.Append(LIBS = ["pthread"])
else:
    print("ERROR: unrecognized option --openmp=%s" % openmp)
    exit(1)

# optimize flags
if optimize == "Dbg":
    env.Append(CFLAGS = debugCFlags)
    env.Append(CPPFLAGS = debugCppFlags)
elif optimize == "Opt":
    env.Append(CFLAGS = optimizedCFlags)
    env.Append(CPPFLAGS = optimizedCppFlags)
elif optimize == "Pro":
	 env.Append(CFLAGS = profileCFlags)
	 env.Append(CPPFLAGS = profileCppFlags)
else:
    print("ERROR: invalid optimize: %s" % optimize)
    exit(1)

# sanitize
if sanitize:
	if sanitize == "address":
		env.Append(CPPFLAGS = ["-fsanitize=address"])
		env.Append(LINKFLAGS = ["-fsanitize=address"])
	else:
		print("ERROR: invalid sanitize option")
		exit(1)


# TARGET
AddOption("--target",
          dest="target",
          type="string",
          nargs=1,
          action="store",
          help="select target to build")


target = GetOption("target")
availableTargets = ["SharedLib", "Lib", "Core", "Tests"]
if target not in availableTargets:
	print("ERROR: unknown target: {0}".format(target))
	exit(1)

source = getSourceFiles(target,optimize)
targetName = "NetworKit-{0}-{1}".format(target, optimize)

if target == "Tests":
	env.Program(targetName, source)
elif target == "Core":
	# do not append executable
	# env.Append(CPPDEFINES=["NOLOGGING"])
	env.StaticLibrary("NetworKit-Core-{0}".format(optimize), source)
if target in ["Lib", "SharedLib"]:
	if target == "Lib":
		env.StaticLibrary("NetworKit-Core-{0}".format(optimize), source)
		staticLibSuffix = env['LIBSUFFIX']
		fileEnding = staticLibSuffix if staticLibSuffix else ".a"
	else:
		env.SharedLibrary("NetworKit-Core-{0}".format(optimize), source)
		sharedLibSuffix = env['SHLIBSUFFIX']
		fileEnding = sharedLibSuffix if sharedLibSuffix else ".so"

	libFileToLink = "libNetworKit-Core-{0}{1}".format(optimize, fileEnding)
	libFileTarget = "libNetworKit{0}".format(fileEnding)
	if os.path.lexists(libFileTarget):
		os.remove(libFileTarget)
	os.symlink(libFileToLink,libFileTarget)
	# SCons does not support python 3 yet...
	#os.symlink("src/cpp","NetworKit",True)
	# to support case insensitive file systems
	# place the symlink for the include path in the folder include
	if os.path.isdir("include"):
		try:
			os.remove("include/NetworKit")
		except:
			pass
		os.rmdir("include")
	os.mkdir("include")
	os.chdir("include")
	subprocess.call(["ln","-s","../networkit/cpp","NetworKit"])
	os.chdir("../")<|MERGE_RESOLUTION|>--- conflicted
+++ resolved
@@ -153,22 +153,11 @@
 	conf = DefaultConfigParser()
 	conf.read([confPath])     # read the configuration file
 
-<<<<<<< HEAD
-=======
-	## compiler
-	if compiler is None:
-		cppComp = conf.get("compiler", "cpp", "gcc")
-	else:
-		cppComp = compiler
-	if defines is None:
-		defines = conf.get("compiler", "defines", [])		# defines are optional
-	if defines is not []:
-		defines = defines.split(",")
->>>>>>> b15b3d38
-
 	## compiler
 	cppComp = compiler or conf.get_default("compiler", "cpp", "gcc")
-	defines = conf.get_default("compiler", "defines", "").split(",")		# defines are optional
+	# defines are optional
+	defines = defines or conf.get_default("compiler", "defines", "")
+	defines = defines.split(",")
 
 	## C++14 support
 	stdflag = stdflag or conf.get_default("compiler", "std14")
