--- conflicted
+++ resolved
@@ -21,14 +21,11 @@
 #include "../CoreDecomposition.h"
 #include "../DynApproxBetweenness.h"
 #include "../EigenvectorCentrality.h"
-<<<<<<< HEAD
 #include "../KatzCentrality.h"
 #include "../LaplacianCentrality.h"
 #include "../PageRank.h"
-=======
 #include "../EstimateBetweenness.h"
 #include "../HarmonicCloseness.h"
->>>>>>> cd6fcdbb
 #include "../KPathCentrality.h"
 #include "../KatzCentrality.h"
 #include "../LocalClusteringCoefficient.h"
@@ -937,32 +934,6 @@
   }
 }
 
-<<<<<<< HEAD
-TEST_F(CentralityGTest, testLaplacianCentrality) {
-    Graph G(6, true);
-
-    G.addEdge(0, 1, 4);
-    G.addEdge(0, 2, 2);
-    G.addEdge(1, 2, 1);
-    G.addEdge(1, 3, 2);
-    G.addEdge(1, 4, 2);
-    G.addEdge(4, 5, 1);
-
-    LaplacianCentrality lc(G);
-    lc.run();
-
-    std::vector<double> scores = lc.scores();
-
-    const double tol = 1e-3;
-    EXPECT_NEAR(scores[0], 0.70, tol);
-    EXPECT_NEAR(scores[1], 0.90, tol);
-    EXPECT_NEAR(scores[2], 0.28, tol);
-    EXPECT_NEAR(scores[3], 0.22, tol);
-    EXPECT_NEAR(scores[4], 0.26, tol);
-    EXPECT_NEAR(scores[5], 0.04, tol);
-}
-
-=======
 TEST_F(CentralityGTest, testTopHarmonicClosenessDirected) {
   Aux::Random::setSeed(42, true);
   count size = 400;
@@ -1012,5 +983,29 @@
     EXPECT_NEAR(cc.ranking()[i].second, topcc2.topkScoresList()[i], tol);
   }
 }
->>>>>>> cd6fcdbb
+
+TEST_F(CentralityGTest, testLaplacianCentrality) {
+    Graph G(6, true);
+
+    G.addEdge(0, 1, 4);
+    G.addEdge(0, 2, 2);
+    G.addEdge(1, 2, 1);
+    G.addEdge(1, 3, 2);
+    G.addEdge(1, 4, 2);
+    G.addEdge(4, 5, 1);
+
+    LaplacianCentrality lc(G);
+    lc.run();
+
+    std::vector<double> scores = lc.scores();
+
+    const double tol = 1e-3;
+    EXPECT_NEAR(scores[0], 0.70, tol);
+    EXPECT_NEAR(scores[1], 0.90, tol);
+    EXPECT_NEAR(scores[2], 0.28, tol);
+    EXPECT_NEAR(scores[3], 0.22, tol);
+    EXPECT_NEAR(scores[4], 0.26, tol);
+    EXPECT_NEAR(scores[5], 0.04, tol);
+}
+
 } /* namespace NetworKit */